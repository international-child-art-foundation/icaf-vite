/** @type {import('tailwindcss').Config} */
module.exports = {
  darkMode: ['class'],
  content: ['./index.html', './src/**/*.{html,js,ts,jsx,tsx}'],
  theme: {
    extend: {
      borderRadius: {
        lg: 'var(--radius)',
        md: 'calc(var(--radius) - 2px)',
        sm: 'calc(var(--radius) - 4px)',
      },
      colors: {
<<<<<<< HEAD
        background: "hsl(var(--background))",
        foreground: "hsl(var(--foreground))",
=======
        background: 'hsl(var(--background))',
        foreground: 'hsl(var(--foreground))',

>>>>>>> 1688c8b2
        card: {
          DEFAULT: 'hsl(var(--card))',
          foreground: 'hsl(var(--card-foreground))',
        },
        popover: {
          DEFAULT: 'hsl(var(--popover))',
          foreground: 'hsl(var(--popover-foreground))',
        },
        primary: {
          DEFAULT: 'hsl(var(--primary))',
          alt: 'hsl(var(--primary-alt))',
          muted: 'hsl(var(--primary-muted))',
          soft: 'hsl(var(--primary-soft))',
          foreground: 'hsl(var(--primary-foreground))',
        },
        secondary: {
          DEFAULT: 'hsl(var(--secondary))',
          foreground: 'hsl(var(--secondary-foreground))',
          blue: 'hsl(var(--secondary-blue))',
          green: 'hsl(var(--secondary-green))',
          yellow: 'hsl(var(--secondary-yellow))',
          pink: 'hsl(var(--secondary-pink))',
        },
        muted: {
          DEFAULT: 'hsl(var(--muted))',
          foreground: 'hsl(var(--muted-foreground))',
        },
        accent: {
          DEFAULT: 'hsl(var(--accent))',
          foreground: 'hsl(var(--accent-foreground))',
        },
        destructive: {
          DEFAULT: 'hsl(var(--destructive))',
          foreground: 'hsl(var(--destructive-foreground))',
        },
        error: {
          DEFAULT: 'hsl(var(--error))',
        },
        success: {
          DEFAULT: 'hsl(var(--success))',
        },
        text: {
          accent: 'hsl(var(--text-accent))',
          inverse: 'hsl(var(--text-inverse))',
        },
        gray: {
          100: 'hsl(var(--gray-100))',
          600: 'hsl(var(--gray-600))',
          900: 'hsl(var(--gray-900))',
        },
<<<<<<< HEAD
        black: "hsl(var(--black))",
        border: "hsl(var(--border))",
        input: "hsl(var(--input))",
        ring: "hsl(var(--ring))",
=======

        black: 'hsl(var(--black))',

        border: 'hsl(var(--border))',
        input: 'hsl(var(--input))',
        ring: 'hsl(var(--ring))',

>>>>>>> 1688c8b2
        chart: {
          1: 'hsl(var(--chart-1))',
          2: 'hsl(var(--chart-2))',
          3: 'hsl(var(--chart-3))',
          4: 'hsl(var(--chart-4))',
          5: 'hsl(var(--chart-5))',
        },
      },
      fontFamily: {
        sans: ['Open Sans', 'sans-serif'],
        montserrat: ['Montserrat', 'sans-serif'],
        inter: ['Inter', 'sans-serif'],
        nunito: ['Nunito', 'sans-serif'],
      },
      keyframes: {
        "accordion-down": {
          from: {
            height: "0",
          },
          to: {
            height: "var(--radix-accordion-content-height)",
          },
        },
        "accordion-up": {
          from: {
            height: "var(--radix-accordion-content-height)",
          },
          to: {
            height: "0",
          },
        },
      },
      animation: {
        "accordion-down": "accordion-down 0.2s ease-out",
        "accordion-up": "accordion-up 0.2s ease-out",
      },
    },
  },
  plugins: [require('tailwindcss-animate')],
};<|MERGE_RESOLUTION|>--- conflicted
+++ resolved
@@ -10,14 +10,9 @@
         sm: 'calc(var(--radius) - 4px)',
       },
       colors: {
-<<<<<<< HEAD
-        background: "hsl(var(--background))",
-        foreground: "hsl(var(--foreground))",
-=======
         background: 'hsl(var(--background))',
         foreground: 'hsl(var(--foreground))',
 
->>>>>>> 1688c8b2
         card: {
           DEFAULT: 'hsl(var(--card))',
           foreground: 'hsl(var(--card-foreground))',
@@ -68,20 +63,13 @@
           600: 'hsl(var(--gray-600))',
           900: 'hsl(var(--gray-900))',
         },
-<<<<<<< HEAD
+
         black: "hsl(var(--black))",
+
         border: "hsl(var(--border))",
         input: "hsl(var(--input))",
         ring: "hsl(var(--ring))",
-=======
 
-        black: 'hsl(var(--black))',
-
-        border: 'hsl(var(--border))',
-        input: 'hsl(var(--input))',
-        ring: 'hsl(var(--ring))',
-
->>>>>>> 1688c8b2
         chart: {
           1: 'hsl(var(--chart-1))',
           2: 'hsl(var(--chart-2))',
