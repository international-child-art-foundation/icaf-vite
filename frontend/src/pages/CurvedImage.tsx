import { ribbonPaths } from '@/types/RibbonTypes';
import { RibbonStyleTypes } from '@/types/RibbonTypes';
import { useId } from 'react';

interface CurvedImageProps {
  src: string;
  curveStyle?: RibbonStyleTypes;
  darkened?: boolean;
  gradientDefinition?: string;
  objectFit?: 'cover' | 'contain' | 'fill' | 'scale-down' | 'none';
  objectPosition?: string; //'center top', 'center bottom', '50% 30%'
  scale?: number;
  height?: string;
}

export const CurvedImage = ({
  src,
  curveStyle = 'Ellipse',
  darkened = true,
  gradientDefinition,
  objectFit = 'cover',
  objectPosition = 'center',
  scale = 1,
  height = '550px',
}: CurvedImageProps) => {
  const clipPathId = useId();
  const clipPathClass = `clipped-image-${clipPathId}`;

  return (
    <>
      <svg width="0" height="0">
        <defs>
          <clipPath id={clipPathId} clipPathUnits="objectBoundingBox">
            <path d={ribbonPaths[curveStyle].bottom} />
          </clipPath>
        </defs>
      </svg>

<<<<<<< HEAD
      <div className="relative grid h-[550px] w-full grid-cols-1 grid-rows-1">
        <div className="clipped-image-bottom relative col-start-1 row-start-1 grid h-[570px] w-full overflow-hidden md:h-[580px]">
          <div
            className={`bg-tertiary-blue col-start-1 row-start-1 h-full w-full`}
          />
=======
      <style jsx>{`
        .${clipPathClass} {
          clip-path: url(#${clipPathId});
        }
      `}</style>

      <div className={`relative grid w-full grid-cols-1 grid-rows-1`} style={{ height }}>
        <div 
          className={`${clipPathClass} relative col-start-1 row-start-1 grid w-full overflow-hidden`}
          style={{ height: `calc(${height} + 20px)` }}
        >
          <div className={`bg-tertiary-blue col-start-1 row-start-1 h-full w-full`} />
        </div>
        
        <div className={`${clipPathClass} relative col-start-1 row-start-1 grid h-full w-full overflow-hidden`}>
          <div className={`bg-tertiary-blue col-start-1 row-start-1 h-full w-full`} />
>>>>>>> 3c340671
        </div>

        <div 
          className={`${clipPathClass} relative col-start-1 row-start-1 w-full overflow-hidden`}
          style={{ height }}
        >
          <img
            src={src}
            className="col-start-1 row-start-1 w-full h-full"
            style={{
              objectFit: objectFit,
              objectPosition: objectPosition,
              transform: `scale(${scale})`,
              transformOrigin: 'center center'
            }}
            alt="Header image"
          />
        </div>
        
        {darkened && (
          <div
            className={`${clipPathClass} relative col-start-1 row-start-1 w-full overflow-hidden ${gradientDefinition ? gradientDefinition : 'bg-gradient-to-r from-black/80 via-black/0 to-black/0'}`}
            style={{ height }}
          />
        )}
      </div>
    </>
  );
};<|MERGE_RESOLUTION|>--- conflicted
+++ resolved
@@ -36,49 +36,50 @@
         </defs>
       </svg>
 
-<<<<<<< HEAD
-      <div className="relative grid h-[550px] w-full grid-cols-1 grid-rows-1">
-        <div className="clipped-image-bottom relative col-start-1 row-start-1 grid h-[570px] w-full overflow-hidden md:h-[580px]">
-          <div
-            className={`bg-tertiary-blue col-start-1 row-start-1 h-full w-full`}
-          />
-=======
       <style jsx>{`
         .${clipPathClass} {
           clip-path: url(#${clipPathId});
         }
       `}</style>
 
-      <div className={`relative grid w-full grid-cols-1 grid-rows-1`} style={{ height }}>
-        <div 
+      <div
+        className={`relative grid w-full grid-cols-1 grid-rows-1`}
+        style={{ height }}
+      >
+        <div
           className={`${clipPathClass} relative col-start-1 row-start-1 grid w-full overflow-hidden`}
           style={{ height: `calc(${height} + 20px)` }}
         >
-          <div className={`bg-tertiary-blue col-start-1 row-start-1 h-full w-full`} />
-        </div>
-        
-        <div className={`${clipPathClass} relative col-start-1 row-start-1 grid h-full w-full overflow-hidden`}>
-          <div className={`bg-tertiary-blue col-start-1 row-start-1 h-full w-full`} />
->>>>>>> 3c340671
+          <div
+            className={`bg-tertiary-blue col-start-1 row-start-1 h-full w-full`}
+          />
         </div>
 
-        <div 
+        <div
+          className={`${clipPathClass} relative col-start-1 row-start-1 grid h-full w-full overflow-hidden`}
+        >
+          <div
+            className={`bg-tertiary-blue col-start-1 row-start-1 h-full w-full`}
+          />
+        </div>
+
+        <div
           className={`${clipPathClass} relative col-start-1 row-start-1 w-full overflow-hidden`}
           style={{ height }}
         >
           <img
             src={src}
-            className="col-start-1 row-start-1 w-full h-full"
+            className="col-start-1 row-start-1 h-full w-full"
             style={{
               objectFit: objectFit,
               objectPosition: objectPosition,
               transform: `scale(${scale})`,
-              transformOrigin: 'center center'
+              transformOrigin: 'center center',
             }}
             alt="Header image"
           />
         </div>
-        
+
         {darkened && (
           <div
             className={`${clipPathClass} relative col-start-1 row-start-1 w-full overflow-hidden ${gradientDefinition ? gradientDefinition : 'bg-gradient-to-r from-black/80 via-black/0 to-black/0'}`}
