import { sharedOpenGraph } from '@/data/shared-metadata';
import NavigationBar from '@/components/shared/NavigationBar';
import Footer from '@/components/shared/Footer';
import './index.css';
import Home from './pages/Home';
import Partners from './pages/Partners';
import About from './pages/About';
import { Route, Routes } from 'react-router-dom';
import ChildArtPage from './pages/ChildArtPage';
import Impact from './pages/Impact';
import Donate from './pages/Donate';
<<<<<<< HEAD
import { Team } from './pages/Team';
=======
import WorldChildrensFestival from './pages/WorldChildrensFestivalPage';
import { Team } from './pages/Team';
import { Sponsorship } from './pages/Sponsorship';
import { HealingArts } from './pages/HealingArts';
import { PeaceThroughArt } from './pages/PeaceThroughArt';
import { Student } from './pages/Student';
>>>>>>> 14f6af20

export const metadata = {
  title: 'Home | ICAF',
  openGraph: {
    ...sharedOpenGraph,
    title: 'Home | ICAF',
  },
};

export default function App() {
  return (
    <div className="mx-auto box-border flex min-h-screen w-full max-w-screen-2xl flex-col px-0">
      <NavigationBar />
      <main className="mt-[98px] flex-1">
        <Routes>
          <Route path="/" element={<Home />} />

          <Route
            path="/programs/world-childrens-festival"
            element={<WorldChildrensFestival />}
          />
          <Route
            path="/programs/childart-magazine"
            element={<ChildArtPage />}
          />
          <Route path="/programs/healing-arts" element={<HealingArts />} />
          <Route path="/get-involved/student" element={<Student />} />
          <Route
            path="/programs/peace-through-art"
            element={<PeaceThroughArt />}
          />
          <Route path="/about/partners" element={<Partners />} />
          <Route path="/about" element={<About />} />
          <Route path="/about/impact" element={<Impact />} />
          <Route path="/about/team" element={<Team />} />
          <Route path="/donate" element={<Donate />} />
          <Route path="/sponsorship" element={<Sponsorship />} />
        </Routes>
      </main>
      <Footer />
    </div>
  );
}<|MERGE_RESOLUTION|>--- conflicted
+++ resolved
@@ -9,16 +9,12 @@
 import ChildArtPage from './pages/ChildArtPage';
 import Impact from './pages/Impact';
 import Donate from './pages/Donate';
-<<<<<<< HEAD
-import { Team } from './pages/Team';
-=======
 import WorldChildrensFestival from './pages/WorldChildrensFestivalPage';
 import { Team } from './pages/Team';
 import { Sponsorship } from './pages/Sponsorship';
 import { HealingArts } from './pages/HealingArts';
 import { PeaceThroughArt } from './pages/PeaceThroughArt';
 import { Student } from './pages/Student';
->>>>>>> 14f6af20
 
 export const metadata = {
   title: 'Home | ICAF',
