--- conflicted
+++ resolved
@@ -28,12 +28,9 @@
 
           <Route path="/programs/outreach" element={<ChildArtPage />} />
           <Route path="/about/partners" element={<Partners />} />
-<<<<<<< HEAD
           <Route path="/about" element={<About />} />
-=======
           <Route path="/about/impact" element={<Impact />} />
           <Route path="/donate" element={<Donate />} />
->>>>>>> 3c340671
         </Routes>
       </main>
       <Footer />
